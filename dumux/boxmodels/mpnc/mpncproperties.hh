#warning This file is deprecated. Include dumux/implicit/mpnc/mpncproperties.hh instead.

<<<<<<< HEAD
#include <dumux/boxmodels/common/boxproperties.hh>

/*!
 * \ingroup Properties
 * \ingroup BoxProperties
 * \ingroup BoxMpNcModel
 * \file
 * \brief  Defines the properties required for the Mp-Nc box model.
 */
namespace Dumux
{
namespace Properties
{

//////////////////////////////////////////////////////////////////
// Type tags
//////////////////////////////////////////////////////////////////

/*!
 * \brief Define the type tag for the compositional twophase box model.
 */
NEW_TYPE_TAG(BoxMPNC, INHERITS_FROM(BoxModel));

//////////////////////////////////////////////////////////////////
// Property tags
//////////////////////////////////////////////////////////////////
NEW_PROP_TAG(NumPhases);   //!< Number of fluid phases in the system
NEW_PROP_TAG(NumComponents); //!< Number of fluid components in the system
NEW_PROP_TAG(Indices); //!< Enumerations for the model

NEW_PROP_TAG(BaseFluxVariables); //!< The type of velocity calculation that is to be used

NEW_PROP_TAG(PressureFormulation);   //!< The formulation of the model

NEW_PROP_TAG(MPNCVtkCommonModule); //!< Vtk writer module for writing the common quantities into the VTK output file
NEW_PROP_TAG(MPNCVtkMassModule); //!< Vtk writer module for writing the mass related quantities into the VTK output file
NEW_PROP_TAG(MPNCVtkEnergyModule); //!< Vtk writer module for writing the energy related quantities into the VTK output file
NEW_PROP_TAG(MPNCVtkCustomModule); //!< Vtk writer module for writing the user-specified quantities into the VTK output file

NEW_PROP_TAG(VelocityAveragingInModel);//!< Should the averaging of velocities be done in the model?

//! specify which quantities are written to the vtk output files
NEW_PROP_TAG(VtkAddPorosity);
NEW_PROP_TAG(VtkAddPermeability);
NEW_PROP_TAG(VtkAddBoundaryTypes);
NEW_PROP_TAG(VtkAddSaturations);
NEW_PROP_TAG(VtkAddPressures);
NEW_PROP_TAG(VtkAddVarPressures);
NEW_PROP_TAG(VtkAddVelocities);
NEW_PROP_TAG(VtkAddDensities);
NEW_PROP_TAG(VtkAddMobilities);
NEW_PROP_TAG(VtkAddAverageMolarMass);
NEW_PROP_TAG(VtkAddMassFractions);
NEW_PROP_TAG(VtkAddMoleFractions);
NEW_PROP_TAG(VtkAddMolarities);
NEW_PROP_TAG(VtkAddFugacities);
NEW_PROP_TAG(VtkAddFugacityCoefficients);
NEW_PROP_TAG(VtkAddTemperatures);
NEW_PROP_TAG(VtkAddEnthalpies);
NEW_PROP_TAG(VtkAddInternalEnergies);

NEW_PROP_TAG(VtkAddxEquil);

NEW_PROP_TAG(VtkAddReynolds);
NEW_PROP_TAG(VtkAddPrandtl);
NEW_PROP_TAG(VtkAddNusselt);
NEW_PROP_TAG(VtkAddInterfacialArea);

NEW_PROP_TAG(SpatialParams); //!< The type of the spatial parameters

NEW_PROP_TAG(MaterialLaw);   //!< The material law which ought to be used (extracted from the soil)
NEW_PROP_TAG(MaterialLawParams); //!< The context material law (extracted from the soil)

//! The compositional twophase system of fluids which is considered
NEW_PROP_TAG(FluidSystem);

//! The thermodynamic constraint solver which calculates the
//! composition of any phase given all component fugacities.
NEW_PROP_TAG(CompositionFromFugacitiesSolver);
NEW_PROP_TAG(ConstraintSolver);

//! Enable the energy equation?
NEW_PROP_TAG(EnableEnergy);

//! Enable diffusive fluxes?
NEW_PROP_TAG(EnableDiffusion);

//! Enable kinetic resolution of mass transfer processes?
NEW_PROP_TAG(EnableKinetic);

//! Enable kinetic resolution of energy transfer processes?
NEW_PROP_TAG(EnableKineticEnergy);

//! Enable gravity?
NEW_PROP_TAG(ProblemEnableGravity);

//! Use the smooth upwinding method?
NEW_PROP_TAG(ImplicitEnableSmoothUpwinding);

NEW_PROP_TAG(ImplicitMassUpwindWeight); //!< The value of the weight of the upwind direction in the mass conservation equations

NEW_PROP_TAG(ImplicitMobilityUpwindWeight); //!< Weight for the upwind mobility in the velocity calculation

//! Chop the Newton update at the beginning of the non-linear solver?
NEW_PROP_TAG(NewtonEnableChop);

//! Which type of fluidstate should be used?
NEW_PROP_TAG(FluidState);

//! Property for the forchheimer coefficient
NEW_PROP_TAG(SpatialParamsForchCoeff);
}
}

#endif
=======
#include <dumux/implicit/mpnc/mpncproperties.hh>
>>>>>>> a72d2f51
<|MERGE_RESOLUTION|>--- conflicted
+++ resolved
@@ -1,121 +1,3 @@
 #warning This file is deprecated. Include dumux/implicit/mpnc/mpncproperties.hh instead.
 
-<<<<<<< HEAD
-#include <dumux/boxmodels/common/boxproperties.hh>
-
-/*!
- * \ingroup Properties
- * \ingroup BoxProperties
- * \ingroup BoxMpNcModel
- * \file
- * \brief  Defines the properties required for the Mp-Nc box model.
- */
-namespace Dumux
-{
-namespace Properties
-{
-
-//////////////////////////////////////////////////////////////////
-// Type tags
-//////////////////////////////////////////////////////////////////
-
-/*!
- * \brief Define the type tag for the compositional twophase box model.
- */
-NEW_TYPE_TAG(BoxMPNC, INHERITS_FROM(BoxModel));
-
-//////////////////////////////////////////////////////////////////
-// Property tags
-//////////////////////////////////////////////////////////////////
-NEW_PROP_TAG(NumPhases);   //!< Number of fluid phases in the system
-NEW_PROP_TAG(NumComponents); //!< Number of fluid components in the system
-NEW_PROP_TAG(Indices); //!< Enumerations for the model
-
-NEW_PROP_TAG(BaseFluxVariables); //!< The type of velocity calculation that is to be used
-
-NEW_PROP_TAG(PressureFormulation);   //!< The formulation of the model
-
-NEW_PROP_TAG(MPNCVtkCommonModule); //!< Vtk writer module for writing the common quantities into the VTK output file
-NEW_PROP_TAG(MPNCVtkMassModule); //!< Vtk writer module for writing the mass related quantities into the VTK output file
-NEW_PROP_TAG(MPNCVtkEnergyModule); //!< Vtk writer module for writing the energy related quantities into the VTK output file
-NEW_PROP_TAG(MPNCVtkCustomModule); //!< Vtk writer module for writing the user-specified quantities into the VTK output file
-
-NEW_PROP_TAG(VelocityAveragingInModel);//!< Should the averaging of velocities be done in the model?
-
-//! specify which quantities are written to the vtk output files
-NEW_PROP_TAG(VtkAddPorosity);
-NEW_PROP_TAG(VtkAddPermeability);
-NEW_PROP_TAG(VtkAddBoundaryTypes);
-NEW_PROP_TAG(VtkAddSaturations);
-NEW_PROP_TAG(VtkAddPressures);
-NEW_PROP_TAG(VtkAddVarPressures);
-NEW_PROP_TAG(VtkAddVelocities);
-NEW_PROP_TAG(VtkAddDensities);
-NEW_PROP_TAG(VtkAddMobilities);
-NEW_PROP_TAG(VtkAddAverageMolarMass);
-NEW_PROP_TAG(VtkAddMassFractions);
-NEW_PROP_TAG(VtkAddMoleFractions);
-NEW_PROP_TAG(VtkAddMolarities);
-NEW_PROP_TAG(VtkAddFugacities);
-NEW_PROP_TAG(VtkAddFugacityCoefficients);
-NEW_PROP_TAG(VtkAddTemperatures);
-NEW_PROP_TAG(VtkAddEnthalpies);
-NEW_PROP_TAG(VtkAddInternalEnergies);
-
-NEW_PROP_TAG(VtkAddxEquil);
-
-NEW_PROP_TAG(VtkAddReynolds);
-NEW_PROP_TAG(VtkAddPrandtl);
-NEW_PROP_TAG(VtkAddNusselt);
-NEW_PROP_TAG(VtkAddInterfacialArea);
-
-NEW_PROP_TAG(SpatialParams); //!< The type of the spatial parameters
-
-NEW_PROP_TAG(MaterialLaw);   //!< The material law which ought to be used (extracted from the soil)
-NEW_PROP_TAG(MaterialLawParams); //!< The context material law (extracted from the soil)
-
-//! The compositional twophase system of fluids which is considered
-NEW_PROP_TAG(FluidSystem);
-
-//! The thermodynamic constraint solver which calculates the
-//! composition of any phase given all component fugacities.
-NEW_PROP_TAG(CompositionFromFugacitiesSolver);
-NEW_PROP_TAG(ConstraintSolver);
-
-//! Enable the energy equation?
-NEW_PROP_TAG(EnableEnergy);
-
-//! Enable diffusive fluxes?
-NEW_PROP_TAG(EnableDiffusion);
-
-//! Enable kinetic resolution of mass transfer processes?
-NEW_PROP_TAG(EnableKinetic);
-
-//! Enable kinetic resolution of energy transfer processes?
-NEW_PROP_TAG(EnableKineticEnergy);
-
-//! Enable gravity?
-NEW_PROP_TAG(ProblemEnableGravity);
-
-//! Use the smooth upwinding method?
-NEW_PROP_TAG(ImplicitEnableSmoothUpwinding);
-
-NEW_PROP_TAG(ImplicitMassUpwindWeight); //!< The value of the weight of the upwind direction in the mass conservation equations
-
-NEW_PROP_TAG(ImplicitMobilityUpwindWeight); //!< Weight for the upwind mobility in the velocity calculation
-
-//! Chop the Newton update at the beginning of the non-linear solver?
-NEW_PROP_TAG(NewtonEnableChop);
-
-//! Which type of fluidstate should be used?
-NEW_PROP_TAG(FluidState);
-
-//! Property for the forchheimer coefficient
-NEW_PROP_TAG(SpatialParamsForchCoeff);
-}
-}
-
-#endif
-=======
-#include <dumux/implicit/mpnc/mpncproperties.hh>
->>>>>>> a72d2f51
+#include <dumux/implicit/mpnc/mpncproperties.hh>